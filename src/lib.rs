use std::fmt::Debug;

mod core;
<<<<<<< HEAD
pub mod build_info;
=======
mod lang;
>>>>>>> ec9631e6
mod tracing;

pub use crate::lang::sensitive_string::SensitiveString;
pub use crate::tracing::{Tracing, TracingConfig};

pub use async_trait::async_trait;
pub use clap::{self, Args, Parser};
pub use ethereum_types::{H256, U256};
pub use eyre::Result;
pub use futures_util::StreamExt;
pub use tokio::{self, main};

#[cfg(feature = "database")]
mod database;

#[cfg(feature = "database")]
pub use crate::database::{Database, DatabaseConfig};

#[cfg(feature = "redis")]
mod redis;

#[cfg(feature = "redis")]
pub use crate::redis::{Redis, RedisConfig};

// Feature enablement
#[async_trait]
pub trait Feature {
    async fn init(service_name: &str, config: EnvironmentConfig) -> Result<Self>
    where
        Self: Sized;
}

#[derive(Debug, Clone)]
pub struct Environment<T: Debug + Clone + Args> {
    pub service_name: String,
    pub config: Config<T>,
    pub tracing: tracing::Tracing,

    #[cfg(feature = "database")]
    pub database: Database,

    #[cfg(feature = "redis")]
    pub redis: Redis,
}

#[derive(Debug, Clone, Parser)]
pub struct EnvironmentConfig {
    #[clap(flatten)]
    pub core: core::CoreConfig,

    #[clap(flatten)]
    pub tracing: tracing::TracingConfig,

    #[cfg(feature = "database")]
    #[clap(flatten)]
    pub database: DatabaseConfig,

    #[cfg(feature = "redis")]
    #[clap(flatten)]
    pub redis: RedisConfig,
}

#[derive(Debug, Clone, Parser)]
pub struct Config<T: Debug + Clone + Args> {
    #[clap(flatten)]
    pub project: T,

    #[clap(flatten)]
    pub environment: EnvironmentConfig,
}

impl<T: Debug + Clone + Args> Config<T> {
    pub async fn init<S: AsRef<str>>(service_name: S) -> Result<Environment<T>> {
        let Self {
            project,
            environment,
        } = Self::parse();

        core::Core::init(service_name.as_ref(), environment.clone()).await?;

        Ok(Environment {
            service_name: service_name.as_ref().to_string(),
            tracing: Tracing::init(service_name.as_ref(), environment.clone()).await?,

            #[cfg(feature = "database")]
            database: Database::init(service_name.as_ref(), environment.clone()).await?,

            #[cfg(feature = "redis")]
            redis: Redis::init(service_name.as_ref(), environment.clone()).await?,

            config: Self {
                project,
                environment,
            },
        })
    }
}<|MERGE_RESOLUTION|>--- conflicted
+++ resolved
@@ -1,11 +1,8 @@
 use std::fmt::Debug;
 
+pub mod build_info;
 mod core;
-<<<<<<< HEAD
-pub mod build_info;
-=======
 mod lang;
->>>>>>> ec9631e6
 mod tracing;
 
 pub use crate::lang::sensitive_string::SensitiveString;
